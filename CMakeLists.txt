--- conflicted
+++ resolved
@@ -44,15 +44,9 @@
 option(BUILD_SHARED "build shared library" OFF)
 
 if(BUILD_SHARED)
-<<<<<<< HEAD
-  add_library(amqpcpp SHARED ${SRCS})
-  set_target_properties(amqpcpp PROPERTIES SOVERSION ${VERSION_SONAME})
-  install(TARGETS amqpcpp
-=======
   add_library(${PROJECT_NAME} SHARED ${SRCS})
-  set_target_properties(${PROJECT_NAME} PROPERTIES SOVERSION 2.7)
+  set_target_properties(${PROJECT_NAME} PROPERTIES SOVERSION ${VERSION_SONAME})
   install(TARGETS ${PROJECT_NAME}
->>>>>>> 403c17b5
           LIBRARY DESTINATION lib
   )
 else()
